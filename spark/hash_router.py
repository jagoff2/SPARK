--- conflicted
+++ resolved
@@ -13,13 +13,11 @@
 ) -> Tuple[torch.Tensor, torch.Tensor]:
     """Select a sparse subset of neurons per token using random hashes."""
 
-<<<<<<< HEAD
+
     indices, _, compressed = route_tokens_with_metadata(
         hidden, sparsity=sparsity, num_neurons=num_neurons
     )
-=======
-    indices, _, compressed = route_tokens_with_metadata(hidden, sparsity, num_neurons)
->>>>>>> d47e6582
+
     return indices, compressed
 
 
@@ -28,11 +26,9 @@
     sparsity: float,
     num_neurons: int,
 ) -> Tuple[torch.Tensor, torch.Tensor, torch.Tensor]:
-<<<<<<< HEAD
+
     """Route tokens while also returning dispatch weights."""
-=======
-    """Hash-based routing that also returns dispatch weights for analysis."""
->>>>>>> d47e6582
+
 
     batch, seq_len, _ = hidden.shape
     num_active = max(1, int(num_neurons * sparsity))
